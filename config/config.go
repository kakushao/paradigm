package config

import (
	"io/ioutil"
	"time"
)


const (
	DEFAULT_GEN_BLOCK_TIME   = 6
	DBFT_MIN_NODE_NUM        = 4 //min node number of dbft consensus
	SOLO_MIN_NODE_NUM        = 1 //min node number of solo consensus
	VBFT_MIN_NODE_NUM        = 4 //min node number of vbft consensus
)

type Config struct {
	OnlyAccretionNetwork bool //if true node will only join the accretion network. false will try to join sequentia network.
	HeartbeatTimeout     time.Duration
	TCPTimeout           time.Duration
	CacheSize            int
	SyncLimit            int
	StorePath            string

	Gw2Address       string // api gate-way address
	Fn2Address       string // function execute engine address
	SequentiaAddress string // sequentia address
	KeyStoreDir      string //keyfile dir
	PwdFile          string //password  file
	RpcAddr          string
	//TODO add QCP config here
	P2PNodeConfig   *P2PNodeConfig
	ConsensusConfig *ConsensusConfig
	GenesisConfig   *GenesisConfig
}

type P2PRsvConfig struct {
	ReservedPeers []string `json:"reserved"`
	MaskPeers     []string `json:"mask"`
}

type P2PNodeConfig struct {
	ReservedPeersOnly         bool
	ReservedCfg               *P2PRsvConfig
	NetworkMagic              uint32
	NetworkId                 uint32
	NetworkName               string
	NodePort                  uint
	NodeConsensusPort         uint
	DualPortSupport           bool
	IsTLS                     bool
	CertPath                  string
	KeyPath                   string
	CAPath                    string
	HttpInfoPort              uint
	MaxHdrSyncReqs            uint
	MaxConnInBound            uint
	MaxConnOutBound           uint
	MaxConnInBoundForSingleIP uint
}

type ConsensusConfig struct {
	EnableConsensus bool
	MaxTxInBlock    uint
}

type GenesisConfig struct {
	SeedList      []string
	ConsensusType string
	VBFT          *VBFTConfig
	DBFT          *DBFTConfig
	SOLO          *SOLOConfig
}

//
// VBFT genesis config, from local config file
//
type VBFTConfig struct {
	N                    uint32               `json:"n"` // network size
	C                    uint32               `json:"c"` // consensus quorum
	K                    uint32               `json:"k"`
	L                    uint32               `json:"l"`
	BlockMsgDelay        uint32               `json:"block_msg_delay"`
	HashMsgDelay         uint32               `json:"hash_msg_delay"`
	PeerHandshakeTimeout uint32               `json:"peer_handshake_timeout"`
	MaxBlockChangeView   uint32               `json:"max_block_change_view"`
	MinInitStake         uint32               `json:"min_init_stake"`
	AdminOntID           string               `json:"admin_ont_id"`
	VrfValue             string               `json:"vrf_value"`
	VrfProof             string               `json:"vrf_proof"`
	Peers                []*VBFTPeerStakeInfo `json:"peers"`
}

type VBFTPeerStakeInfo struct {
	Index      uint32 `json:"index"`
	PeerPubkey string `json:"peerPubkey"`
	Address    string `json:"address"`
	InitPos    uint64 `json:"initPos"`
}

type DBFTConfig struct {
	GenBlockTime uint
	Bookkeepers  []string
}

type SOLOConfig struct {
	GenBlockTime uint
	Bookkeepers  []string
}

var DefConfig = DefaultConfig()

func NewConfig(
	onlyAccretion bool,
	heartbeat time.Duration,
	timeout time.Duration,
	cacheSize int,
	syncLimit int,
	storePath string,
<<<<<<< HEAD
	gw2Address, fn2Address, SequentiaAddress, KeyStoreDir, PwdFile string, P2PNodeConfig *P2PNodeConfig,
	ConsensusConfig *ConsensusConfig,
=======
	gw2Address, fn2Address, SequentiaAddress, KeyStoreDir, PwdFile, RpcAddr string,
>>>>>>> 940a078c
) *Config {
	return &Config{
		OnlyAccretionNetwork: onlyAccretion,
		HeartbeatTimeout:     heartbeat,
		TCPTimeout:           timeout,
		CacheSize:            cacheSize,
		SyncLimit:            syncLimit,
		StorePath:            storePath,
		Gw2Address:           gw2Address,
		Fn2Address:           fn2Address,
		SequentiaAddress:     SequentiaAddress,
		KeyStoreDir:          KeyStoreDir,
		PwdFile:              PwdFile,
<<<<<<< HEAD
		P2PNodeConfig:        P2PNodeConfig,
		ConsensusConfig:      ConsensusConfig,
=======
		RpcAddr:              RpcAddr,
>>>>>>> 940a078c
	}
}

func DefaultConfig() *Config {
	storePath, _ := ioutil.TempDir("", "pdm_badger_store")
	return &Config{
		OnlyAccretionNetwork: false,
		HeartbeatTimeout:     1000 * time.Millisecond,
		TCPTimeout:           1000 * time.Millisecond,
		CacheSize:            500,
		SyncLimit:            100,
		StorePath:            storePath,
		Gw2Address:           "127.0.0.1:9000",
		Fn2Address:           "127.0.0.1:8000",
		SequentiaAddress:     "127.0.0.1:8090",
		KeyStoreDir:          storePath,
		PwdFile:              storePath + "/pwd",
<<<<<<< HEAD
		P2PNodeConfig:        nil,
		ConsensusConfig:      nil,
=======
		RpcAddr:              "127.0.0.1:7000",
>>>>>>> 940a078c
	}
}<|MERGE_RESOLUTION|>--- conflicted
+++ resolved
@@ -116,12 +116,9 @@
 	cacheSize int,
 	syncLimit int,
 	storePath string,
-<<<<<<< HEAD
 	gw2Address, fn2Address, SequentiaAddress, KeyStoreDir, PwdFile string, P2PNodeConfig *P2PNodeConfig,
 	ConsensusConfig *ConsensusConfig,
-=======
-	gw2Address, fn2Address, SequentiaAddress, KeyStoreDir, PwdFile, RpcAddr string,
->>>>>>> 940a078c
+	RpcAddr string,
 ) *Config {
 	return &Config{
 		OnlyAccretionNetwork: onlyAccretion,
@@ -135,12 +132,9 @@
 		SequentiaAddress:     SequentiaAddress,
 		KeyStoreDir:          KeyStoreDir,
 		PwdFile:              PwdFile,
-<<<<<<< HEAD
 		P2PNodeConfig:        P2PNodeConfig,
 		ConsensusConfig:      ConsensusConfig,
-=======
 		RpcAddr:              RpcAddr,
->>>>>>> 940a078c
 	}
 }
 
@@ -158,11 +152,8 @@
 		SequentiaAddress:     "127.0.0.1:8090",
 		KeyStoreDir:          storePath,
 		PwdFile:              storePath + "/pwd",
-<<<<<<< HEAD
 		P2PNodeConfig:        nil,
 		ConsensusConfig:      nil,
-=======
 		RpcAddr:              "127.0.0.1:7000",
->>>>>>> 940a078c
 	}
 }